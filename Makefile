--- conflicted
+++ resolved
@@ -164,35 +164,17 @@
 	fi
 
 # Build Docker Compose service images
-<<<<<<< HEAD
+build: check_docker
 build:
 ifndef TARGET
 	$(info TARGET not set for 'build'. Defaulting to cpu.)
 	$(eval TARGET := cpu)
 endif
-=======
-build: check_docker
->>>>>>> 2c451868
 	@echo "---> Building Docker Compose services..."
 	@if [ "$(TARGET)" = "cpu" ]; then \
 		echo "---> Building with 'cpu' profile (includes whisperlive-cpu)..."; \
 		docker compose --profile cpu build; \
 	elif [ "$(TARGET)" = "gpu" ]; then \
-<<<<<<< HEAD
-		echo "---> Building with 'gpu' profile (includes whisperlive for GPU)..."; \
-		docker compose --profile gpu build; \
-	else \
-		echo "---> Building services without a specific cpu/gpu profile. This might include all services not assigned to a profile."; \
-		docker compose build; \
-	fi
-
-# Start services in detached mode
-up:
-ifndef TARGET
-	$(info TARGET not set for 'up'. Defaulting to cpu.)
-	$(eval TARGET := cpu)
-endif
-=======
 		echo "---> Building with 'gpu' profile (includes whisperlive GPU)..."; \
 		docker compose --profile gpu build; \
 	else \
@@ -202,25 +184,23 @@
 
 # Start services in detached mode
 up: check_docker
->>>>>>> 2c451868
+up:
+ifndef TARGET
+	$(info TARGET not set for 'up'. Defaulting to cpu.)
+	$(eval TARGET := cpu)
+endif
 	@echo "---> Starting Docker Compose services..."
 	@if [ "$(TARGET)" = "cpu" ]; then \
 		echo "---> Activating 'cpu' profile to start whisperlive-cpu along with other services..."; \
 		docker compose --profile cpu up; \
 	elif [ "$(TARGET)" = "gpu" ]; then \
-<<<<<<< HEAD
+		echo "---> Starting services for GPU. This will start 'whisperlive' (for GPU) and other default services. 'whisperlive-cpu' (profile=cpu) will not be started."; \
+		docker compose --profile gpu up -d; \
 		echo "---> Activating 'gpu' profile to start whisperlive (for GPU) along with other services..."; \
 		docker compose --profile gpu up; \
 	else \
-		echo "---> TARGET not explicitly cpu or gpu. Starting default services. Profiled services (cpu/gpu specific) may not start correctly."; \
-		docker compose up; \
-=======
-		echo "---> Starting services for GPU. This will start 'whisperlive' (for GPU) and other default services. 'whisperlive-cpu' (profile=cpu) will not be started."; \
-		docker compose --profile gpu up -d; \
-	else \
 		echo "---> TARGET not explicitly set, defaulting to CPU mode. 'whisperlive' (GPU) will not be started."; \
 		docker compose --profile cpu up -d; \
->>>>>>> 2c451868
 	fi
 
 # Stop services
